"""Aggregator Network for combining multiple donut predictions into a single estimate.

This module implements a transformer-based neural network that aggregates
predictions from multiple donut images to produce a single, improved estimate
of Zernike coefficients for the LSST Active Optics System.
"""

# Third-party imports
import pytorch_lightning as pl
import torch
import torch.nn as nn
import torch.nn.functional as F_loss
from torch.optim.lr_scheduler import ReduceLROnPlateau
from typing import Any

# Local/application imports
from .utils import convert_zernikes_deploy
from .utils import zernikes_to_dof_torch, dof_to_zernikes_torch


class AggregatorNet(pl.LightningModule):
    """Aggregator Network.

    Implements a transformer encoder network to aggregate the
    values of multiple donuts and performs a single point estimations

    Attributes
    ----------
    transformer_encoder : obj
        model architecture
    fc : obj
        fully connected linear layer

    Methods
    -------
    forward()
        forward prop model
    training_step()
        single train step update
    validation_step()
        single validation update
    loss_fn()
        loss function (MSE)
    configure_optimizers()
        setup optimizers
        reduce on plateu by 1/2 until a limit
        uses AdaM optimizer with tuned learning rate
    """

    def __init__(
        self,
        d_model: int,
        nhead: int,
        num_layers: int,
        dim_feedforward: int,
        max_seq_length: int,
        lr=0.002507905395321983,
        num_zernikes=17,
        zk_dof_zk=False,
    ):
        """Initialize the AggregatorNet model.

        Parameters
        ----------
        d_model : int
            The number of expected features in the input
            (embedding dimension).
        nhead : int
            The number of attention heads in the multi-head
            attention mechanism.
        num_layers : int
            The number of transformer encoder layers.
        dim_feedforward : int
            The dimension of the feedforward network model
            inside the transformer encoder.
        max_seq_length : int
            The maximum sequence length of input data.
        lr : float, optional
            The learning rate for model training (default is 1e-3).
        num_zernikes : int, optional
            The number of Zernike polynomial coefficients to
            predict (default is 19).
        zk_dof_zk : bool, optional
            Whether to use Zernike-DOF-Zernike conversion mode (default is False).

        Notes
        -----
        - The transformer encoder consists of `num_layers` encoder layers.
        - The model outputs a linear transformation of size `num_zernikes`.

        """
        super().__init__()
        self.save_hyperparameters()  # Save model hyperparameters

        # Input projection layer: (num_zernikes + 3) -> d_model
        # The +3 accounts for field_x, field_y, and snr features
        input_dim = num_zernikes + 3
        self.input_proj = nn.Linear(input_dim, d_model)

        encoder_layer = nn.TransformerEncoderLayer(
            d_model=d_model,
            nhead=nhead,
            dim_feedforward=dim_feedforward,
            batch_first=True,
        )
        self.transformer_encoder = nn.TransformerEncoder(encoder_layer, num_layers=num_layers)
        # final layer to transform to the shape of number of zernikes
        self.fc = nn.Linear(d_model, num_zernikes)
        self.zk_dof_zk = zk_dof_zk

    def forward(self, x: tuple[torch.Tensor, torch.Tensor]) -> torch.Tensor:
        """Forward pass of the AggregatorNet model.

        Parameters
        ----------
        x : tuple of (torch.Tensor, torch.Tensor)
            A tuple where:
            - x[0] (torch.Tensor): The input sequence tensor of shape
                (batch_size, seq_length, num_zernikes + 3).
            - x[1] (torch.Tensor): The mean tensor used for output adjustment.

        Returns
        -------
        torch.Tensor
            The transformed output tensor of shape (batch_size, num_zernikes).

        Notes
        -----
        - Input features are first projected from (num_zernikes + 3) to d_model dimensions.
        - The transformer encoder processes the projected features.
        - The last token's output is extracted and passed through a linear
            layer.
        - The mean correction (second element) is added to the final output.

        """
        x_input, mean = x
        # Project input features to d_model dimensions
        x_projected = self.input_proj(x_input)
        # Pass through transformer
        x_tensor = self.transformer_encoder(x_projected)
        x_tensor = x_tensor[:, -1, :]  # Take the last token's output
        x_tensor = self.fc(x_tensor)  # Predict the next token
        x_tensor += mean
        return x_tensor

    def training_step(self, batch: tuple, batch_idx: int):
        """Perform a single training step.

        Parameters
        ----------
        batch : tuple of (torch.Tensor, torch.Tensor)
            A tuple containing:
            - x (torch.Tensor): The input tensor of shape
                (batch_size, seq_length, d_model).
            - y (torch.Tensor): The target tensor of shape
                (batch_size, num_zernikes).
        batch_idx : int
            The index of the batch in the current epoch.

        Returns
        -------
        torch.Tensor
            The computed loss for the batch.

        Notes
        -----
        - The model processes `x` using the `forward`
            method to obtain predictions.
        - The loss is computed between the predicted
            logits and target `y`.
        - The training loss is logged for monitoring.

        """
<<<<<<< HEAD
        x, y = batch  # y is the target token
        x_input, x_mean, filter_name, chipid = x
        logits = self.forward((x_input, x_mean))
        loss = self.loss_fn(logits, y)
        self.log("train_loss", loss, prog_bar=True)
=======
        if not self.zk_dof_zk:
            x, y = batch  # y is the target token
            x_input, x_mean, filter_name, chipid = x
            logits = self.forward((x_input, x_mean))
            loss = self.loss_fn(logits, y)
            self.log("train_loss", loss, prog_bar=True)
        else:
            x, y = batch  # y is the target token
            x_input, x_mean, filter_name, chipid = x
            logits = self.forward((x_input, x_mean))
            new_logits = torch.zeros_like(logits)
            for i in range(len(filter_name)):
                filter_name_i = filter_name[i]
                sensor_names = chipid[i]
                print("old logits", logits[0, :])
                x_dof = zernikes_to_dof_torch(
                    filter_name=filter_name_i,
                    measured_zk=logits[i][None, :],
                    sensor_names=[sensor_names],
                    rotation_angle=0.0,
                    device=self.device,
                    verbose=False,
                )
                new_logits[i, :] = dof_to_zernikes_torch(
                    filter_name=filter_name_i,
                    x_dof=x_dof,
                    sensor_names=[sensor_names],
                    rotation_angle=0.0,
                    device=self.device,
                    verbose=False,
                )
            print("new_logits", new_logits[0, :])

            loss = self.loss_fn(new_logits, y)
            self.log("train_loss", loss, prog_bar=True)
>>>>>>> b73a8ce5
        return loss

    def validation_step(self, batch, batch_idx):
        """Perform a single validation step.

        Parameters
        ----------
        batch : tuple of (torch.Tensor, torch.Tensor)
            A tuple containing:
            - x (torch.Tensor): The input tensor of shape
                (batch_size, seq_length, d_model).
            - y (torch.Tensor): The target tensor of shape
            (batch_size, num_zernikes).
        batch_idx : int
            The index of the batch in the current epoch.

        Returns
        -------
        torch.Tensor
            The computed validation loss for the batch.

        Notes
        -----
        - The model processes `x` using the `forward`
            method to obtain predictions.
        - The loss is computed between the predicted
            logits and target `y`.
        - The validation loss is logged for monitoring.

        """
<<<<<<< HEAD
        x, y = batch  # y is the target token
        x_input, x_mean, filter_name, chipid = x
        logits = self.forward((x_input, x_mean))
        loss = self.loss_fn(logits, y)
        self.log("val_loss", loss, prog_bar=True)
        self.log("val_mRSSE", loss, prog_bar=True)  # mRSSE is the same as loss for this model
=======
        if not self.zk_dof_zk:
            x, y = batch  # y is the target token
            x_input, x_mean, filter_name, chipid = x
            logits = self.forward((x_input, x_mean))
            loss = self.loss_fn(logits, y)
            self.log("val_loss", loss, prog_bar=True)
            self.log("val_mRSSE", loss, prog_bar=True)  # mRSSE is the same as loss for this model
        else:
            x, y = batch  # y is the target token
            x_input, x_mean, filter_name, chipid = x
            logits = self.forward((x_input, x_mean))
            new_logits = torch.zeros_like(logits)
            for i in range(len(filter_name)):
                filter_name_i = filter_name[i]
                sensor_names = chipid[i]
                x_dof = zernikes_to_dof_torch(
                    filter_name=filter_name_i,
                    measured_zk=logits[i][None, :],
                    sensor_names=[sensor_names],
                    rotation_angle=0.0,
                    device=self.device,
                    verbose=False,
                )
                new_logits[i, :] = dof_to_zernikes_torch(
                    filter_name=filter_name_i,
                    x_dof=x_dof,
                    sensor_names=[sensor_names],
                    rotation_angle=0.0,
                    device=self.device,
                    verbose=False,
                )
            loss = self.loss_fn(new_logits, y)
            self.log("val_loss", loss, prog_bar=True)
            self.log("val_mRSSE", loss, prog_bar=True)  # mRSSE is the same as loss for this model
>>>>>>> b73a8ce5
        return loss

    def loss_fn(self, x, y):
        """Compute the loss using the Root Sum of Squared Errors (mRSSe).

        Parameters
        ----------
        x : torch.Tensor
            The predicted tensor of shape (batch_size, num_zernikes).
        y : torch.Tensor
            The target tensor of shape (batch_size, num_zernikes).

        Returns
        -------
        torch.Tensor
            The computed mean Root Sum of Squared Errors (mRSSe).

        Notes
        -----
        - The loss is calculated as the mean of the square root of
            the sum of squared errors.
        - Mean squared error (MSE) is computed first, followed by
            summation along the last dimension.
        - The final value is the mean of the root sum of squared
            errors across the batch.

        """
        x = convert_zernikes_deploy(x)
        y = convert_zernikes_deploy(y)
        sse = F_loss.mse_loss(x, y, reduction="none").sum(dim=-1)
        mRSSe = torch.sqrt(sse).mean()
        return mRSSe

    def configure_optimizers(self) -> Any:
        """Configure the optimizer."""
        optimizer = torch.optim.Adam(self.parameters(), lr=self.hparams.lr)

        return {
            "optimizer": optimizer,
            "lr_scheduler": {
                "scheduler": ReduceLROnPlateau(optimizer),
                "monitor": "val_loss",
                "frequency": 1,
            },
        }<|MERGE_RESOLUTION|>--- conflicted
+++ resolved
@@ -171,49 +171,11 @@
         - The training loss is logged for monitoring.
 
         """
-<<<<<<< HEAD
         x, y = batch  # y is the target token
         x_input, x_mean, filter_name, chipid = x
         logits = self.forward((x_input, x_mean))
         loss = self.loss_fn(logits, y)
         self.log("train_loss", loss, prog_bar=True)
-=======
-        if not self.zk_dof_zk:
-            x, y = batch  # y is the target token
-            x_input, x_mean, filter_name, chipid = x
-            logits = self.forward((x_input, x_mean))
-            loss = self.loss_fn(logits, y)
-            self.log("train_loss", loss, prog_bar=True)
-        else:
-            x, y = batch  # y is the target token
-            x_input, x_mean, filter_name, chipid = x
-            logits = self.forward((x_input, x_mean))
-            new_logits = torch.zeros_like(logits)
-            for i in range(len(filter_name)):
-                filter_name_i = filter_name[i]
-                sensor_names = chipid[i]
-                print("old logits", logits[0, :])
-                x_dof = zernikes_to_dof_torch(
-                    filter_name=filter_name_i,
-                    measured_zk=logits[i][None, :],
-                    sensor_names=[sensor_names],
-                    rotation_angle=0.0,
-                    device=self.device,
-                    verbose=False,
-                )
-                new_logits[i, :] = dof_to_zernikes_torch(
-                    filter_name=filter_name_i,
-                    x_dof=x_dof,
-                    sensor_names=[sensor_names],
-                    rotation_angle=0.0,
-                    device=self.device,
-                    verbose=False,
-                )
-            print("new_logits", new_logits[0, :])
-
-            loss = self.loss_fn(new_logits, y)
-            self.log("train_loss", loss, prog_bar=True)
->>>>>>> b73a8ce5
         return loss
 
     def validation_step(self, batch, batch_idx):
@@ -244,49 +206,12 @@
         - The validation loss is logged for monitoring.
 
         """
-<<<<<<< HEAD
         x, y = batch  # y is the target token
         x_input, x_mean, filter_name, chipid = x
         logits = self.forward((x_input, x_mean))
         loss = self.loss_fn(logits, y)
         self.log("val_loss", loss, prog_bar=True)
         self.log("val_mRSSE", loss, prog_bar=True)  # mRSSE is the same as loss for this model
-=======
-        if not self.zk_dof_zk:
-            x, y = batch  # y is the target token
-            x_input, x_mean, filter_name, chipid = x
-            logits = self.forward((x_input, x_mean))
-            loss = self.loss_fn(logits, y)
-            self.log("val_loss", loss, prog_bar=True)
-            self.log("val_mRSSE", loss, prog_bar=True)  # mRSSE is the same as loss for this model
-        else:
-            x, y = batch  # y is the target token
-            x_input, x_mean, filter_name, chipid = x
-            logits = self.forward((x_input, x_mean))
-            new_logits = torch.zeros_like(logits)
-            for i in range(len(filter_name)):
-                filter_name_i = filter_name[i]
-                sensor_names = chipid[i]
-                x_dof = zernikes_to_dof_torch(
-                    filter_name=filter_name_i,
-                    measured_zk=logits[i][None, :],
-                    sensor_names=[sensor_names],
-                    rotation_angle=0.0,
-                    device=self.device,
-                    verbose=False,
-                )
-                new_logits[i, :] = dof_to_zernikes_torch(
-                    filter_name=filter_name_i,
-                    x_dof=x_dof,
-                    sensor_names=[sensor_names],
-                    rotation_angle=0.0,
-                    device=self.device,
-                    verbose=False,
-                )
-            loss = self.loss_fn(new_logits, y)
-            self.log("val_loss", loss, prog_bar=True)
-            self.log("val_mRSSE", loss, prog_bar=True)  # mRSSE is the same as loss for this model
->>>>>>> b73a8ce5
         return loss
 
     def loss_fn(self, x, y):
