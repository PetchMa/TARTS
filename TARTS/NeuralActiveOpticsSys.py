--- conflicted
+++ resolved
@@ -21,6 +21,7 @@
 from lsst.meas.algorithms import subtractBackground
 from .utils import MAP_DETECTOR_TO_NUMBER
 
+
 class NeuralActiveOpticsSys(pl.LightningModule):
     """Transfer learning driven WaveNet."""
     def __init__(self, dataset_params, wavenet_path=None, alignet_path=None,
@@ -295,11 +296,7 @@
 
         keep_ind = SNR[:, 0] > self.alpha
         self.cropped_image = copy.deepcopy(cropped_image)
-<<<<<<< HEAD
-
-=======
-        
->>>>>>> 2c99b292
+
         # Check if any donuts remain after SNR filtering
         if keep_ind.sum() == 0:
             # No donuts detected, return zeros for Zernike coefficients
@@ -310,13 +307,8 @@
             else:
                 # If final_layer is present, return the size it outputs
                 num_zernikes = self.final_layer[-1].out_features
-<<<<<<< HEAD
-            return torch.zeros(num_zernikes, device=self.device_val)
-
-=======
-            return torch.zeros((1,num_zernikes), device=self.device_val)
-        
->>>>>>> 2c99b292
+            return torch.zeros((1, num_zernikes), device=self.device_val)
+
         cropped_image = cropped_image[keep_ind]
 
         fx = fx[keep_ind]
@@ -621,7 +613,7 @@
         header = exposure.metadata
         filter_name = header['FILTER']
         if detectorName is None:
-            full_detectorName = header['RAFTBAY']+'_'+ header['CCDSLOT']
+            full_detectorName = header['RAFTBAY'] + '_' + header['CCDSLOT']
             detectorName = MAP_DETECTOR_TO_NUMBER[full_detectorName]
         #  U G R I Z Y
         if 'u' in filter_name:
